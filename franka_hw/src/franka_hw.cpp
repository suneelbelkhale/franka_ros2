--- conflicted
+++ resolved
@@ -139,8 +139,18 @@
       franka_state_handle, velocity_cartesian_command_.O_dP_EE);
   franka_velocity_cartesian_interface_.registerHandle(
       franka_cartesian_velocity_handle);
+
+  // This will be changed in a later pull-request where the robot is removed as
+  // member
+  // and the model will be passed in from the hardware node
+  if (robot_ != nullptr) {
+    model_.reset(new franka::Model(robot_->loadModel()));
+    ROS_INFO("FrankaHW: loaded Model");
+  }
+
   franka_hw::FrankaModelHandle model_handle(arm_id_ + "_model", &model_,
                                             robot_state_);
+
   franka_model_interface_.registerHandle(model_handle);
 
   registerInterface(&franka_model_interface_);
@@ -171,24 +181,6 @@
     throw std::invalid_argument("FrankaHW: franka robot was not initialized.");
   }
 
-<<<<<<< HEAD
-  if (model_ == nullptr) {
-    model_.reset(new franka::Model(robot_->loadModel()));
-  }
-
-  uint32_t last_sequence_number = 0;
-  do {
-    run_function_([this, ros_callback, &last_sequence_number]() {
-      if (last_sequence_number != robot_state_.sequence_number) {
-        last_sequence_number = robot_state_.sequence_number;
-        return ros_callback();
-      }
-      return true;
-    });
-  } while (ros_callback());
-  // TODO(FWA): how to handle e.g. collisions in ros_control?
-  // Currently just propagates exceptions.
-=======
   if (!controller_active_) {
     return;
   }
@@ -205,7 +197,6 @@
     }
     return true;
   });
->>>>>>> a6cd23a5
 }
 
 void FrankaHW::enforceLimits(const ros::Duration kPeriod) {
