#include <franka_hw/franka_hw.h>

#include <functional>
#include <mutex>

#include <joint_limits_interface/joint_limits.h>
#include <joint_limits_interface/joint_limits_urdf.h>
#include <realtime_tools/realtime_publisher.h>
#include <sensor_msgs/JointState.h>
#include <std_msgs/MultiArrayDimension.h>
#include <tf/tf.h>
#include <tf/transform_datatypes.h>
#include <urdf/model.h>

#include "franka_hw_helper_functions.h"

namespace franka_hw {

constexpr double FrankaHW::kMaximumJointAcceleration;
constexpr double FrankaHW::kMaximumJointJerk;

FrankaHW::FrankaHW(const std::vector<std::string>& joint_names,
                   franka::Robot* robot,
                   const std::string& arm_id,
                   const ros::NodeHandle& node_handle)
    : joint_state_interface_(),
      franka_state_interface_(),
      position_joint_interface_(),
      velocity_joint_interface_(),
      effort_joint_interface_(),
      franka_pose_cartesian_interface_(),
      franka_velocity_cartesian_interface_(),
      franka_model_interface_(),
      position_joint_limit_interface_(),
      velocity_joint_limit_interface_(),
      effort_joint_limit_interface_(),
      joint_names_(),
      arm_id_(arm_id),
      robot_(robot),
      model_(nullptr),
      robot_state_(),
      position_joint_command_({0.0, 0.0, 0.0, 0.0, 0.0, 0.0, 0.0}),
      velocity_joint_command_({0.0, 0.0, 0.0, 0.0, 0.0, 0.0, 0.0}),
      effort_joint_command_({0.0, 0.0, 0.0, 0.0, 0.0, 0.0, 0.0}),
      pose_cartesian_command_({1.0, 0.0, 0.0, 0.0, 0.0, 1.0, 0.0, 0.0, 0.0, 0.0,
                               1.0, 0.0, 0.0, 0.0, 0.0, 1.0}),
      velocity_cartesian_command_({0.0, 0.0, 0.0, 0.0, 0.0, 0.0}),
      default_run_function_([this](std::function<bool()> ros_callback) {
        robot_->read(std::bind(&FrankaHW::readCallback, this, ros_callback,
                               std::placeholders::_1));
      }),
      run_function_(default_run_function_) {
  joint_names_.resize(joint_names.size());
  joint_names_ = joint_names;

  for (size_t i = 0; i < joint_names_.size(); ++i) {
    hardware_interface::JointStateHandle joint_handle(
        joint_names_[i], &robot_state_.q_d[i], &robot_state_.dq[i],
        &robot_state_.tau_J[i]);
    joint_state_interface_.registerHandle(joint_handle);

    hardware_interface::JointHandle position_joint_handle(
        joint_state_interface_.getHandle(joint_names_[i]),
        &position_joint_command_.q[i]);
    position_joint_interface_.registerHandle(position_joint_handle);

    hardware_interface::JointHandle velocity_joint_handle(
        joint_state_interface_.getHandle(joint_names_[i]),
        &velocity_joint_command_.dq[i]);
    velocity_joint_interface_.registerHandle(velocity_joint_handle);

    hardware_interface::JointHandle effort_joint_handle(
        joint_state_interface_.getHandle(joint_names_[i]),
        &effort_joint_command_.tau_J[i]);
    effort_joint_interface_.registerHandle(effort_joint_handle);
  }

  if (node_handle.hasParam("robot_description")) {
    urdf::Model urdf_model;
    if (!urdf_model.initParamWithNodeHandle("robot_description", node_handle)) {
      ROS_ERROR(
          "FrankaHW: Could not initialize urdf model from robot_description");
    } else {
      joint_limits_interface::SoftJointLimits soft_limits;
      joint_limits_interface::JointLimits joint_limits;

      for (auto joint_name : joint_names_) {
        boost::shared_ptr<const urdf::Joint> urdf_joint =
            urdf_model.getJoint(joint_name);
        if (!urdf_joint) {
          ROS_ERROR_STREAM("FrankaHW: Could not get joint " << joint_name
                                                            << " from urdf");
        }
        if (!urdf_joint->safety) {
          ROS_ERROR_STREAM("FrankaHW: Joint " << joint_name
                                              << " has no safety");
        }
        if (!urdf_joint->limits) {
          ROS_ERROR_STREAM("FrankaHW: Joint " << joint_name
                                              << " has no limits");
        }

        if (joint_limits_interface::getSoftJointLimits(urdf_joint,
                                                       soft_limits)) {
          if (joint_limits_interface::getJointLimits(urdf_joint,
                                                     joint_limits)) {
            joint_limits.max_acceleration = kMaximumJointAcceleration;
            joint_limits.has_acceleration_limits = true;
            joint_limits.max_jerk = kMaximumJointJerk;
            joint_limits.has_jerk_limits = true;
            joint_limits_interface::PositionJointSoftLimitsHandle
                position_limit_handle(
                    position_joint_interface_.getHandle(joint_name),
                    joint_limits, soft_limits);
            position_joint_limit_interface_.registerHandle(
                position_limit_handle);

            joint_limits_interface::VelocityJointSoftLimitsHandle
                velocity_limit_handle(
                    velocity_joint_interface_.getHandle(joint_name),
                    joint_limits, soft_limits);
            velocity_joint_limit_interface_.registerHandle(
                velocity_limit_handle);

            joint_limits_interface::EffortJointSoftLimitsHandle
                effort_limit_handle(
                    effort_joint_interface_.getHandle(joint_name), joint_limits,
                    soft_limits);
            effort_joint_limit_interface_.registerHandle(effort_limit_handle);
          } else {
            ROS_ERROR_STREAM("FrankaHW: Could not parse joint limit for joint "
                             << joint_name << " for joint limit interfaces");
          }
        } else {
          ROS_ERROR_STREAM(
              "FrankaHW: Could not parse soft joint limit for joint "
              << joint_name << " for joint limit interfaces");
        }
      }
    }
  } else {
    ROS_WARN(
        "FrankaHW: No parameter robot_description found to set joint limits!");
  }

  FrankaStateHandle franka_state_handle(arm_id_ + "_robot", robot_state_);
  FrankaCartesianPoseHandle franka_cartesian_pose_handle(
      franka_state_handle, pose_cartesian_command_.O_T_EE);
  franka_pose_cartesian_interface_.registerHandle(franka_cartesian_pose_handle);
  FrankaCartesianVelocityHandle franka_cartesian_velocity_handle(
      franka_state_handle, velocity_cartesian_command_.O_dP_EE);
  franka_velocity_cartesian_interface_.registerHandle(
      franka_cartesian_velocity_handle);
<<<<<<< HEAD

  franka_hw::FrankaModelHandle model_handle(arm_id_ + "model", &model_,
                                            robot_state_);
  franka_model_interface_.registerHandle(model_handle);

  registerInterface(&franka_model_interface_);
=======
  franka_state_interface_.registerHandle(franka_state_handle);

  registerInterface(&franka_state_interface_);
>>>>>>> f9b3d2d4
  registerInterface(&joint_state_interface_);
  registerInterface(&position_joint_interface_);
  registerInterface(&velocity_joint_interface_);
  registerInterface(&effort_joint_interface_);
  registerInterface(&franka_pose_cartesian_interface_);
  registerInterface(&franka_velocity_cartesian_interface_);
<<<<<<< HEAD

  {
    std::lock_guard<realtime_tools::RealtimePublisher<FrankaState> > lock(
        publisher_franka_states_);
    publisher_franka_states_.msg_.cartesian_collision.resize(
        robot_state_.cartesian_collision.size());
    publisher_franka_states_.msg_.cartesian_contact.resize(
        robot_state_.cartesian_contact.size());
    publisher_franka_states_.msg_.dq.resize(robot_state_.dq.size());
    publisher_franka_states_.msg_.dtau_J.resize(robot_state_.dtau_J.size());
    publisher_franka_states_.msg_.K_F_ext_hat_K.resize(
        robot_state_.K_F_ext_hat_K.size());
    publisher_franka_states_.msg_.elbow.resize(robot_state_.elbow.size());
    publisher_franka_states_.msg_.elbow_d.resize(robot_state_.elbow_d.size());
    publisher_franka_states_.msg_.joint_collision.resize(
        robot_state_.joint_collision.size());
    publisher_franka_states_.msg_.joint_contact.resize(
        robot_state_.joint_contact.size());
    publisher_franka_states_.msg_.O_F_ext_hat_K.resize(
        robot_state_.O_F_ext_hat_K.size());
    publisher_franka_states_.msg_.q.resize(robot_state_.q.size());
    publisher_franka_states_.msg_.q_d.resize(robot_state_.q_d.size());
    publisher_franka_states_.msg_.tau_ext_hat_filtered.resize(
        robot_state_.tau_ext_hat_filtered.size());
    publisher_franka_states_.msg_.tau_J.resize(robot_state_.tau_J.size());
    publisher_franka_states_.msg_.O_T_EE.layout.data_offset = 0;
    publisher_franka_states_.msg_.O_T_EE.layout.dim.clear();
    publisher_franka_states_.msg_.O_T_EE.layout.dim.push_back(
        std_msgs::MultiArrayDimension());
    publisher_franka_states_.msg_.O_T_EE.layout.dim[0].size = 4;
    publisher_franka_states_.msg_.O_T_EE.layout.dim[0].stride = 4 * 4;
    publisher_franka_states_.msg_.O_T_EE.layout.dim[0].label = "row";
    publisher_franka_states_.msg_.O_T_EE.layout.dim.push_back(
        std_msgs::MultiArrayDimension());
    publisher_franka_states_.msg_.O_T_EE.layout.dim[1].size = 4;
    publisher_franka_states_.msg_.O_T_EE.layout.dim[1].stride = 4;
    publisher_franka_states_.msg_.O_T_EE.layout.dim[1].label = "column";
    publisher_franka_states_.msg_.O_T_EE.data.resize(16);
    publisher_franka_states_.msg_.O_T_EE_d.layout.data_offset = 0;
    publisher_franka_states_.msg_.O_T_EE_d.layout.dim.clear();
    publisher_franka_states_.msg_.O_T_EE_d.layout.dim.push_back(
        std_msgs::MultiArrayDimension());
    publisher_franka_states_.msg_.O_T_EE_d.layout.dim[0].size = 4;
    publisher_franka_states_.msg_.O_T_EE_d.layout.dim[0].stride = 4 * 4;
    publisher_franka_states_.msg_.O_T_EE_d.layout.dim[0].label = "row";
    publisher_franka_states_.msg_.O_T_EE_d.layout.dim.push_back(
        std_msgs::MultiArrayDimension());
    publisher_franka_states_.msg_.O_T_EE_d.layout.dim[1].size = 4;
    publisher_franka_states_.msg_.O_T_EE_d.layout.dim[1].stride = 4;
    publisher_franka_states_.msg_.O_T_EE_d.layout.dim[1].label = "column";
    publisher_franka_states_.msg_.O_T_EE_d.data.resize(16);
  }
  {
    std::lock_guard<realtime_tools::RealtimePublisher<sensor_msgs::JointState> >
        lock(publisher_joint_states_);
    publisher_joint_states_.msg_.name.resize(joint_names_.size());
    publisher_joint_states_.msg_.position.resize(robot_state_.q.size());
    publisher_joint_states_.msg_.velocity.resize(robot_state_.dq.size());
    publisher_joint_states_.msg_.effort.resize(robot_state_.tau_J.size());
  }
  {
    std::lock_guard<realtime_tools::RealtimePublisher<tf2_msgs::TFMessage> >
        lock(publisher_transforms_);
    publisher_transforms_.msg_.transforms.resize(2);
    tf::Quaternion quaternion(0.0, 0.0, 0.0, 1.0);
    tf::Vector3 translation(0.0, 0.0, 0.05);
    tf::Transform transform(quaternion, translation);
    tf::StampedTransform trafo(transform, ros::Time::now(), "link8", "EE");
    geometry_msgs::TransformStamped transform_message;
    transformStampedTFToMsg(trafo, transform_message);
    publisher_transforms_.msg_.transforms[0] = transform_message;
    translation = tf::Vector3(0.0, 0.0, 0.0);
    transform = tf::Transform(quaternion, translation);
    trafo = tf::StampedTransform(transform, ros::Time::now(), "EE", "K");
    transformStampedTFToMsg(trafo, transform_message);
    publisher_transforms_.msg_.transforms[1] = transform_message;
  }
  {
    std::lock_guard<
        realtime_tools::RealtimePublisher<geometry_msgs::WrenchStamped> >
        lock(publisher_external_wrench_);
    publisher_external_wrench_.msg_.header.frame_id = "K";
    publisher_external_wrench_.msg_.wrench.force.x = 0.0;
    publisher_external_wrench_.msg_.wrench.force.y = 0.0;
    publisher_external_wrench_.msg_.wrench.force.z = 0.0;
    publisher_external_wrench_.msg_.wrench.torque.x = 0.0;
    publisher_external_wrench_.msg_.wrench.torque.y = 0.0;
    publisher_external_wrench_.msg_.wrench.torque.z = 0.0;
  }
=======
>>>>>>> f9b3d2d4
}

void FrankaHW::run(std::function<bool()> ros_callback) {
  if (robot_ == nullptr) {
    throw std::invalid_argument("FrankaHW: franka robot was not initialized.");
  }

  if (model_ == nullptr) {
    try {
      model_.reset(new franka::Model(robot_->loadModel()));
    } catch (franka::ModelException& e) {
      ROS_ERROR_STREAM(
          "FrankaHW: Exception loading model from robot: " << e.what());
    }
  }

  uint32_t last_sequence_number = 0;
  do {
    run_function_([this, ros_callback, &last_sequence_number]() {
      if (last_sequence_number != robot_state_.sequence_number) {
        last_sequence_number = robot_state_.sequence_number;
        return ros_callback();
      }
      return true;
    });
  } while (ros_callback());
  // TODO(FWA): how to handle e.g. collisions in ros_control?
  // Currently just propagates exceptions.
}

void FrankaHW::enforceLimits(const ros::Duration kPeriod) {
  position_joint_limit_interface_.enforceLimits(kPeriod);
  velocity_joint_limit_interface_.enforceLimits(kPeriod);
  effort_joint_limit_interface_.enforceLimits(kPeriod);
}

bool FrankaHW::checkForConflict(
    const std::list<hardware_interface::ControllerInfo>& info) const {
  ResourceWithClaimsMap resource_map = getResourceMap(info);
  // check for conflicts in single resources: no triple claims,
  // for 2 claims it must be one torque and one non-torque claim
  for (auto map_it = resource_map.begin(); map_it != resource_map.end();
       map_it++) {
    if (map_it->second.size() > 2) {
      ROS_ERROR_STREAM("FrankaHW: Resource "
                       << map_it->first
                       << " claimed with more than two interfaces. Conflict!");
      return true;
    }
    u_int8_t torque_claims = 0;
    u_int8_t other_claims = 0;
    if (map_it->second.size() == 2) {
      for (auto& claimed_by : map_it->second) {
        if (claimed_by[2].compare("hardware_interface::EffortJointInterface") ==
            0) {
          torque_claims++;
        } else {
          other_claims++;
        }
      }
      if (torque_claims != 1) {
        ROS_ERROR_STREAM(
            "FrankaHW: Resource "
            << map_it->first
            << " is claimed with two non-compatible interfaces. Conflict!");
        return true;
      }
    }
  }

  ArmClaimedMap arm_claim_map;
  if (!getArmClaimedMap(resource_map, arm_claim_map)) {
    ROS_ERROR_STREAM("FrankaHW: Unknown interface claimed. Conflict!");
    return true;
  }

  // check for conflicts between joint and cartesian level for each arm.
  // Valid claims are torque claims on joint level in combination with either
  // 7 non-torque claims on joint_level or one claim on cartesian level.
  if (arm_claim_map.find(arm_id_) != arm_claim_map.end()) {
    if ((arm_claim_map[arm_id_].cartesian_velocity_claims +
                 arm_claim_map[arm_id_].cartesian_pose_claims >
             0 &&
         arm_claim_map[arm_id_].joint_position_claims +
                 arm_claim_map[arm_id_].joint_velocity_claims >
             0)) {
      ROS_ERROR_STREAM(
          "FrankaHW: Invalid claims on joint AND cartesian level on arm "
          << arm_id_ << ". Conflict!");
      return true;
    }
    if ((arm_claim_map[arm_id_].joint_position_claims > 0 &&
         arm_claim_map[arm_id_].joint_position_claims != 7) ||
        (arm_claim_map[arm_id_].joint_velocity_claims > 0 &&
         arm_claim_map[arm_id_].joint_velocity_claims != 7) ||
        (arm_claim_map[arm_id_].joint_torque_claims > 0 &&
         arm_claim_map[arm_id_].joint_torque_claims != 7)) {
      ROS_ERROR_STREAM("FrankaHW: Non-consistent claims on the joints of "
                       << arm_id_ << ". Not supported. Conflict!");
      return true;
    }
  }
  return false;
}

void FrankaHW::doSwitch(
    const std::list<hardware_interface::ControllerInfo>& /*start_list*/,
    const std::list<hardware_interface::ControllerInfo>& /*stop_list*/) {
  position_joint_limit_interface_.reset();
  controller_running_ = true;
}

bool FrankaHW::prepareSwitch(
    const std::list<hardware_interface::ControllerInfo>& start_list,
    const std::list<hardware_interface::ControllerInfo>& stop_list) {
  ResourceWithClaimsMap start_resource_map = getResourceMap(start_list);
  ArmClaimedMap start_arm_claim_map;
  if (!getArmClaimedMap(start_resource_map, start_arm_claim_map)) {
    ROS_ERROR("FrankaHW: Unknown interface claimed for starting!");
    return false;
  }
  ControlMode start_control_mode = getControlMode(arm_id_, start_arm_claim_map);

  ResourceWithClaimsMap stop_resource_map = getResourceMap(stop_list);
  ArmClaimedMap stop_arm_claim_map;
  if (!getArmClaimedMap(stop_resource_map, stop_arm_claim_map)) {
    ROS_ERROR("FrankaHW: Unknown interface claimed for stopping!");
    return false;
  }
  ControlMode stop_control_mode = getControlMode(arm_id_, stop_arm_claim_map);

  ControlMode requested_control_mode = current_control_mode_;
  requested_control_mode |= start_control_mode;
  requested_control_mode &= ~stop_control_mode;

  switch (requested_control_mode) {
    case ControlMode::None:
      run_function_ = default_run_function_;
      break;
    case ControlMode::JointTorque:
      run_function_ = [this](std::function<bool()> ros_callback) {
        robot_->control(std::bind(&FrankaHW::controlCallback<franka::Torques>,
                                  this, std::cref(effort_joint_command_),
                                  ros_callback, std::placeholders::_1));
      };
      break;
    case ControlMode::JointPosition:
      run_function_ = [this](std::function<bool()> ros_callback) {
        robot_->control(
            std::bind(&FrankaHW::controlCallback<franka::JointPositions>, this,
                      std::cref(position_joint_command_), ros_callback,
                      std::placeholders::_1));
      };
      break;
    case ControlMode::JointVelocity:
      run_function_ = [this](std::function<bool()> ros_callback) {
        robot_->control(
            std::bind(&FrankaHW::controlCallback<franka::JointVelocities>, this,
                      std::cref(velocity_joint_command_), ros_callback,
                      std::placeholders::_1));
      };
      break;
    case ControlMode::CartesianPose:
      run_function_ = [this](std::function<bool()> ros_callback) {
        robot_->control(
            std::bind(&FrankaHW::controlCallback<franka::CartesianPose>, this,
                      std::cref(pose_cartesian_command_), ros_callback,
                      std::placeholders::_1));
      };
      break;
    case ControlMode::CartesianVelocity:
      run_function_ = [this](std::function<bool()> ros_callback) {
        robot_->control(
            std::bind(&FrankaHW::controlCallback<franka::CartesianVelocities>,
                      this, std::cref(velocity_cartesian_command_),
                      ros_callback, std::placeholders::_1));
      };
      break;
    case (ControlMode::JointTorque | ControlMode::JointPosition):
      run_function_ = [this](std::function<bool()> ros_callback) {
        robot_->control(
            std::bind(&FrankaHW::controlCallback<franka::JointPositions>, this,
                      std::cref(position_joint_command_), ros_callback,
                      std::placeholders::_1),
            std::bind(&FrankaHW::controlCallback<franka::Torques>, this,
                      std::cref(effort_joint_command_), ros_callback,
                      std::placeholders::_1));
      };
      break;
    case (ControlMode::JointTorque | ControlMode::JointVelocity):
      run_function_ = [this](std::function<bool()> ros_callback) {
        robot_->control(
            std::bind(&FrankaHW::controlCallback<franka::JointVelocities>, this,
                      std::cref(velocity_joint_command_), ros_callback,
                      std::placeholders::_1),
            std::bind(&FrankaHW::controlCallback<franka::Torques>, this,
                      std::cref(effort_joint_command_), ros_callback,
                      std::placeholders::_1));
      };
      break;
    case (ControlMode::JointTorque | ControlMode::CartesianPose):
      run_function_ = [this](std::function<bool()> ros_callback) {
        robot_->control(
            std::bind(&FrankaHW::controlCallback<franka::CartesianPose>, this,
                      std::cref(pose_cartesian_command_), ros_callback,
                      std::placeholders::_1),
            std::bind(&FrankaHW::controlCallback<franka::Torques>, this,
                      std::cref(effort_joint_command_), ros_callback,
                      std::placeholders::_1));
      };
      break;
    case (ControlMode::JointTorque | ControlMode::CartesianVelocity):
      run_function_ = [this](std::function<bool()> ros_callback) {
        robot_->control(
            std::bind(&FrankaHW::controlCallback<franka::CartesianVelocities>,
                      this, std::cref(velocity_cartesian_command_),
                      ros_callback, std::placeholders::_1),
            std::bind(&FrankaHW::controlCallback<franka::Torques>, this,
                      std::cref(effort_joint_command_), ros_callback,
                      std::placeholders::_1));
      };
      break;
    default:
      ROS_WARN(
          "FrankaHW: No valid control mode selected; cannot switch "
          "controllers.");
      return false;
  }

  ROS_INFO_STREAM("FrankaHW: Prepared switching controllers to "
                  << requested_control_mode);
  current_control_mode_ = requested_control_mode;
  controller_running_ = false;
  return true;
}

bool FrankaHW::readCallback(std::function<bool()> ros_callback,
                            const franka::RobotState& robot_state) {
  robot_state_ = robot_state;
  if (!controller_running_) {
    // A new controller has been prepared; stop this one.
    return false;
  }
  if (ros_callback && !ros_callback()) {
    return false;
  }
  return true;
}

std::array<double, 7> FrankaHW::getJointPositionCommand() const {
  return position_joint_command_.q;
}

std::array<double, 7> FrankaHW::getJointVelocityCommand() const {
  return velocity_joint_command_.dq;
}

std::array<double, 7> FrankaHW::getJointEffortCommand() const {
  return effort_joint_command_.tau_J;
}

}  // namespace franka_hw<|MERGE_RESOLUTION|>--- conflicted
+++ resolved
@@ -144,6 +144,7 @@
   }
 
   FrankaStateHandle franka_state_handle(arm_id_ + "_robot", robot_state_);
+  franka_state_interface_.registerHandle(franka_state_handle);
   FrankaCartesianPoseHandle franka_cartesian_pose_handle(
       franka_state_handle, pose_cartesian_command_.O_T_EE);
   franka_pose_cartesian_interface_.registerHandle(franka_cartesian_pose_handle);
@@ -151,116 +152,18 @@
       franka_state_handle, velocity_cartesian_command_.O_dP_EE);
   franka_velocity_cartesian_interface_.registerHandle(
       franka_cartesian_velocity_handle);
-<<<<<<< HEAD
-
   franka_hw::FrankaModelHandle model_handle(arm_id_ + "model", &model_,
                                             robot_state_);
   franka_model_interface_.registerHandle(model_handle);
 
   registerInterface(&franka_model_interface_);
-=======
-  franka_state_interface_.registerHandle(franka_state_handle);
-
   registerInterface(&franka_state_interface_);
->>>>>>> f9b3d2d4
   registerInterface(&joint_state_interface_);
   registerInterface(&position_joint_interface_);
   registerInterface(&velocity_joint_interface_);
   registerInterface(&effort_joint_interface_);
   registerInterface(&franka_pose_cartesian_interface_);
   registerInterface(&franka_velocity_cartesian_interface_);
-<<<<<<< HEAD
-
-  {
-    std::lock_guard<realtime_tools::RealtimePublisher<FrankaState> > lock(
-        publisher_franka_states_);
-    publisher_franka_states_.msg_.cartesian_collision.resize(
-        robot_state_.cartesian_collision.size());
-    publisher_franka_states_.msg_.cartesian_contact.resize(
-        robot_state_.cartesian_contact.size());
-    publisher_franka_states_.msg_.dq.resize(robot_state_.dq.size());
-    publisher_franka_states_.msg_.dtau_J.resize(robot_state_.dtau_J.size());
-    publisher_franka_states_.msg_.K_F_ext_hat_K.resize(
-        robot_state_.K_F_ext_hat_K.size());
-    publisher_franka_states_.msg_.elbow.resize(robot_state_.elbow.size());
-    publisher_franka_states_.msg_.elbow_d.resize(robot_state_.elbow_d.size());
-    publisher_franka_states_.msg_.joint_collision.resize(
-        robot_state_.joint_collision.size());
-    publisher_franka_states_.msg_.joint_contact.resize(
-        robot_state_.joint_contact.size());
-    publisher_franka_states_.msg_.O_F_ext_hat_K.resize(
-        robot_state_.O_F_ext_hat_K.size());
-    publisher_franka_states_.msg_.q.resize(robot_state_.q.size());
-    publisher_franka_states_.msg_.q_d.resize(robot_state_.q_d.size());
-    publisher_franka_states_.msg_.tau_ext_hat_filtered.resize(
-        robot_state_.tau_ext_hat_filtered.size());
-    publisher_franka_states_.msg_.tau_J.resize(robot_state_.tau_J.size());
-    publisher_franka_states_.msg_.O_T_EE.layout.data_offset = 0;
-    publisher_franka_states_.msg_.O_T_EE.layout.dim.clear();
-    publisher_franka_states_.msg_.O_T_EE.layout.dim.push_back(
-        std_msgs::MultiArrayDimension());
-    publisher_franka_states_.msg_.O_T_EE.layout.dim[0].size = 4;
-    publisher_franka_states_.msg_.O_T_EE.layout.dim[0].stride = 4 * 4;
-    publisher_franka_states_.msg_.O_T_EE.layout.dim[0].label = "row";
-    publisher_franka_states_.msg_.O_T_EE.layout.dim.push_back(
-        std_msgs::MultiArrayDimension());
-    publisher_franka_states_.msg_.O_T_EE.layout.dim[1].size = 4;
-    publisher_franka_states_.msg_.O_T_EE.layout.dim[1].stride = 4;
-    publisher_franka_states_.msg_.O_T_EE.layout.dim[1].label = "column";
-    publisher_franka_states_.msg_.O_T_EE.data.resize(16);
-    publisher_franka_states_.msg_.O_T_EE_d.layout.data_offset = 0;
-    publisher_franka_states_.msg_.O_T_EE_d.layout.dim.clear();
-    publisher_franka_states_.msg_.O_T_EE_d.layout.dim.push_back(
-        std_msgs::MultiArrayDimension());
-    publisher_franka_states_.msg_.O_T_EE_d.layout.dim[0].size = 4;
-    publisher_franka_states_.msg_.O_T_EE_d.layout.dim[0].stride = 4 * 4;
-    publisher_franka_states_.msg_.O_T_EE_d.layout.dim[0].label = "row";
-    publisher_franka_states_.msg_.O_T_EE_d.layout.dim.push_back(
-        std_msgs::MultiArrayDimension());
-    publisher_franka_states_.msg_.O_T_EE_d.layout.dim[1].size = 4;
-    publisher_franka_states_.msg_.O_T_EE_d.layout.dim[1].stride = 4;
-    publisher_franka_states_.msg_.O_T_EE_d.layout.dim[1].label = "column";
-    publisher_franka_states_.msg_.O_T_EE_d.data.resize(16);
-  }
-  {
-    std::lock_guard<realtime_tools::RealtimePublisher<sensor_msgs::JointState> >
-        lock(publisher_joint_states_);
-    publisher_joint_states_.msg_.name.resize(joint_names_.size());
-    publisher_joint_states_.msg_.position.resize(robot_state_.q.size());
-    publisher_joint_states_.msg_.velocity.resize(robot_state_.dq.size());
-    publisher_joint_states_.msg_.effort.resize(robot_state_.tau_J.size());
-  }
-  {
-    std::lock_guard<realtime_tools::RealtimePublisher<tf2_msgs::TFMessage> >
-        lock(publisher_transforms_);
-    publisher_transforms_.msg_.transforms.resize(2);
-    tf::Quaternion quaternion(0.0, 0.0, 0.0, 1.0);
-    tf::Vector3 translation(0.0, 0.0, 0.05);
-    tf::Transform transform(quaternion, translation);
-    tf::StampedTransform trafo(transform, ros::Time::now(), "link8", "EE");
-    geometry_msgs::TransformStamped transform_message;
-    transformStampedTFToMsg(trafo, transform_message);
-    publisher_transforms_.msg_.transforms[0] = transform_message;
-    translation = tf::Vector3(0.0, 0.0, 0.0);
-    transform = tf::Transform(quaternion, translation);
-    trafo = tf::StampedTransform(transform, ros::Time::now(), "EE", "K");
-    transformStampedTFToMsg(trafo, transform_message);
-    publisher_transforms_.msg_.transforms[1] = transform_message;
-  }
-  {
-    std::lock_guard<
-        realtime_tools::RealtimePublisher<geometry_msgs::WrenchStamped> >
-        lock(publisher_external_wrench_);
-    publisher_external_wrench_.msg_.header.frame_id = "K";
-    publisher_external_wrench_.msg_.wrench.force.x = 0.0;
-    publisher_external_wrench_.msg_.wrench.force.y = 0.0;
-    publisher_external_wrench_.msg_.wrench.force.z = 0.0;
-    publisher_external_wrench_.msg_.wrench.torque.x = 0.0;
-    publisher_external_wrench_.msg_.wrench.torque.y = 0.0;
-    publisher_external_wrench_.msg_.wrench.torque.z = 0.0;
-  }
-=======
->>>>>>> f9b3d2d4
 }
 
 void FrankaHW::run(std::function<bool()> ros_callback) {
