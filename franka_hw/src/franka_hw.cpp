--- conflicted
+++ resolved
@@ -223,16 +223,10 @@
   }
 }
 
-<<<<<<< HEAD
-bool franka_hw::FrankaHW::update(
-    std::function<bool(const franka::RobotState&)> callback) {
-=======
 bool FrankaHW::update(const ros::Duration& period) {
   position_joint_limit_interface_.enforceLimits(period);
   velocity_joint_limit_interface_.enforceLimits(period);
   effort_joint_limit_interface_.enforceLimits(period);
-
->>>>>>> 3f1b45ba
   try {
     robot_->read([this, callback](const franka::RobotState& robot_state) {
       robot_state_ = robot_state;
@@ -352,7 +346,6 @@
   }
 }
 
-<<<<<<< HEAD
 void FrankaHW::enforceLimits(const ros::Duration period) {
   position_joint_limit_interface_.enforceLimits(period);
   velocity_joint_limit_interface_.enforceLimits(period);
@@ -376,9 +369,4 @@
   return false;  // Will be replaced later by checks for compatible interfaces
 }
 
-}  // namespace franka_hw
-
-PLUGINLIB_EXPORT_CLASS(franka_hw::FrankaHW, hardware_interface::RobotHW)
-=======
-}  // namespace franka_hw
->>>>>>> 3f1b45ba
+}  // namespace franka_hw