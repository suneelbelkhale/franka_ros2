#pragma once

#include <pluginlib/class_list_macros.h>
#include <array>
#include <memory>
#include <string>
#include <vector>

#include <geometry_msgs/WrenchStamped.h>
#include <hardware_interface/joint_command_interface.h>
#include <hardware_interface/joint_state_interface.h>
#include <hardware_interface/robot_hw.h>
#include <joint_limits_interface/joint_limits_interface.h>
#include <realtime_tools/realtime_publisher.h>
#include <sensor_msgs/JointState.h>
#include <tf2_msgs/TFMessage.h>

#include <franka/robot.h>

#include <franka_hw/FrankaState.h>
#include <franka_hw/franka_cartesian_command_interface.h>
#include <franka_hw/franka_cartesian_state_interface.h>
#include <franka_hw/franka_joint_command_interface.h>
#include <franka_hw/franka_joint_state_interface.h>
#include <franka_hw/trigger_rate.h>

namespace franka_hw {

class FrankaHW : public hardware_interface::RobotHW {
 public:
  FrankaHW();

  /**
  * @param joint_names A vector of joint names for all franka joint
  * @param ip The ip address of the franka robot to connect to
  * @param publish_rate Publish rate [Hz] for ROS topics
  * @param nh A nodehandle e.g to register publishers
  */
  FrankaHW(const std::vector<std::string>& joint_names,
           const std::string& ip,
           double publish_rate,
           const ros::NodeHandle& nodehandle);
  ~FrankaHW() override = default;
<<<<<<< HEAD
  void initialize(const std::vector<std::string>& joint_names,
                  double publish_rate,
                  const ros::NodeHandle& node_handle);
  bool update(const ros::Duration period);
=======
  bool update(std::function<bool(const franka::RobotState&)> callback);
>>>>>>> 23d94cb4
  void publishFrankaStates();
  void publishJointStates();
  void publishTransforms();
  void publishExternalWrench();
  void enforceLimits(const ros::Duration period);
  bool checkForConflict(const std::list<hardware_interface::ControllerInfo> &info) const;
  std::array<double, 7> getJointPositionCommand() const;
  std::array<double, 7> getJointVelocityCommand() const;
  std::array<double, 7> getJointEffortCommand() const;

 private:
  hardware_interface::JointStateInterface joint_state_interface_;
  franka_hw::FrankaJointStateInterface franka_joint_state_interface_;
  franka_hw::FrankaCartesianStateInterface franka_cartesian_state_interface_;
  hardware_interface::PositionJointInterface position_joint_interface_;
  hardware_interface::VelocityJointInterface velocity_joint_interface_;
  hardware_interface::EffortJointInterface effort_joint_interface_;
  franka_hw::FrankaPoseCartesianInterface franka_pose_cartesian_interface_;
  franka_hw::FrankaVelocityCartesianInterface
      franka_velocity_cartesian_interface_;

  joint_limits_interface::PositionJointSoftLimitsInterface
      position_joint_limit_interface_;
  joint_limits_interface::VelocityJointSoftLimitsInterface
      velocity_joint_limit_interface_;
  joint_limits_interface::EffortJointSoftLimitsInterface
      effort_joint_limit_interface_;

  std::unique_ptr<franka::Robot> robot_;

  franka_hw::TriggerRate publish_rate_;
  realtime_tools::RealtimePublisher<tf2_msgs::TFMessage> publisher_transforms_;
  realtime_tools::RealtimePublisher<franka_hw::FrankaState>
      publisher_franka_states_;
  realtime_tools::RealtimePublisher<sensor_msgs::JointState>
      publisher_joint_states_;
  realtime_tools::RealtimePublisher<geometry_msgs::WrenchStamped>
      publisher_external_wrench_;

  std::vector<std::string> joint_names_;
  franka::RobotState robot_state_;

  std::array<double, 7> position_joint_command_ = {{0.0, 0.0, 0.0, 0.0, 0.0, 0.0, 0.0}};
  std::array<double, 7> velocity_joint_command_ = {{0.0, 0.0, 0.0, 0.0, 0.0, 0.0, 0.0}};
  std::array<double, 7> effort_joint_command_ = {{0.0, 0.0, 0.0, 0.0, 0.0, 0.0, 0.0}};
  std::array<double, 16> pose_cartesian_command_ = {{0.0, 0.0, 0.0, 0.0, 0.0, 0.0, 0.0,
                                                  0.0, 0.0, 0.0, 0.0, 0.0, 0.0, 0.0,
                                                  0.0, 0.0}};
  std::array<double, 6> velocity_cartesian_command_ = {{0.0, 0.0, 0.0, 0.0, 0.0, 0.0}};
  uint64_t sequence_number_joint_states_ = 0;
  uint64_t sequence_number_franka_states_ = 0;
};

}  // namespace franka_hw<|MERGE_RESOLUTION|>--- conflicted
+++ resolved
@@ -41,14 +41,10 @@
            double publish_rate,
            const ros::NodeHandle& nodehandle);
   ~FrankaHW() override = default;
-<<<<<<< HEAD
   void initialize(const std::vector<std::string>& joint_names,
                   double publish_rate,
                   const ros::NodeHandle& node_handle);
-  bool update(const ros::Duration period);
-=======
   bool update(std::function<bool(const franka::RobotState&)> callback);
->>>>>>> 23d94cb4
   void publishFrankaStates();
   void publishJointStates();
   void publishTransforms();
